--- conflicted
+++ resolved
@@ -44,32 +44,6 @@
             self.logger.error(f"Error setting up components: {e}")
             raise
 
-<<<<<<< HEAD
-=======
-    def _create_transforms(self):
-        return transforms.Compose(
-            [
-                transforms.ToImage(),
-                transforms.ToDtype(torch.float32, scale=True),
-            ]
-        )
-
-    def _load_trained_model(self):
-        if not os.path.exists(self.checkpoint_path):
-            raise FileNotFoundError(
-                f"Checkpoint file not found: {self.checkpoint_path}"
-            )
-
-        model = ModelBuilder(alpha=0.25).to(self.device)
-        model.load_state_dict(
-            torch.load(
-                self.checkpoint_path, map_location=self.device, weights_only=True
-            )
-        )
-        model.eval()
-        return model
-
->>>>>>> 91447697
     def _process_detections(self, detections, img_h, img_w):
         pred_boxes = []
         pred_labels = []
