--- conflicted
+++ resolved
@@ -43,11 +43,11 @@
 min_lr = 1e-3
 
 if overfit:
-<<<<<<< HEAD
     tag = "overfit"
-    training_data = torch.utils.data.Subset(torch_dataset, range(10))
-    lr = 0.05
-    batch_size = 10
+    subset_len = 10
+    training_data = torch.utils.data.Subset(torch_dataset, range(subset_len))
+    batch_size = subset_len
+    lr = 5e-2
     min_lr = 2e-3
     patience = 100
     stop_loss = 1.0
@@ -66,19 +66,6 @@
     if stop_epoch is not None and current_epoch > stop_epoch:
         return True
     return False
-=======
-    subset_len = 10
-    training_data = torch.utils.data.Subset(torch_dataset, range(subset_len))
-    batch_size = subset_len
-    lr = 5e-2
-    patience = 50
-    min_lr = 1e-3
-
-    def criteria_satisfied(current_loss, _):
-        if current_loss < 1.0:
-            return True
-        return False
->>>>>>> 75f88822
 
 
 print(f"Selected image_set: {image_set}")
@@ -126,25 +113,20 @@
         loss_dict["loss"].backward()
 
         optimizer.step()
-<<<<<<< HEAD
         loss = loss_dict["loss"].item()
-        print(f"Epoch {epoch}, batch {i}, loss={loss:.3f}, lr={scheduler.get_last_lr()}")
+        print(
+            f"Epoch {epoch}, batch {i}, loss={loss:.3f}, lr={scheduler.get_last_lr()}"
+        )
 
     if criteria_satisfied(loss, epoch):
-=======
-        loss = loss_dict["loss"]
-        print(f" loss={loss}, lr={scheduler.get_last_lr()}")
-
-    if criteria_satisfied(loss_dict["loss"], epoch):
->>>>>>> 75f88822
         break
 
     scheduler.step(loss_dict["loss"])
-
     epoch += 1
 
 train_location = path.dirname(path.abspath(__file__))
 checkpoints_dir = path.join(train_location, "../models/checkpoints")
 tail = f"_{tag}" if tag else ""
 checkpoint_filename = path.join(checkpoints_dir, f"pretrained_weights{tail}.pt")
-torch.save(model.state_dict(), checkpoint_filename)+torch.save(model.state_dict(), checkpoint_filename)
+print(f"Saved model checkpoint to {checkpoint_filename}")