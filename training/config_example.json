--- conflicted
+++ resolved
@@ -34,11 +34,6 @@
   "data": {
     "is_download": false,
     "class_amount": 20,
-<<<<<<< HEAD
-    "image_set": "val",
-    "images_folder": "../VOC/VOCdevkit/VOC2007/JPEGImages",
-    "ann_file": "../VOC_COCO/pascal_trainval2007.json"
-=======
     "train": {
       "images_folder": "../../VOC/VOCdevkit/VOC2007/JPEGImages",
       "ann_file": "../../PASCAL_COCO/pascal_train2007.json"
@@ -51,6 +46,5 @@
       "images_folder": "../../VOC_test/VOCdevkit/VOC2007/JPEGImages",
       "ann_file": "../../PASCAL_COCO/pascal_test2007.json"
     }
->>>>>>> 2bc02739
   }
 }